"""
Functions for calculating ionization based TEM images.

See the following for a description of the underlying theory of much of this module

Dwyer, Christian. "Multislice theory of fast electron scattering
incorporating atomic inner-shell ionization." Ultramicroscopy 104.2
(2005): 141-151.

Dwyer, Christian, Scott D. Findlay, and Leslie J. Allen. "Multiple
elastic scattering of core-loss electrons in atomic resolution imaging."
Physical Review B 77.18 (2008): 184107.
"""
import numpy as np
import matplotlib.pyplot as plt
import re
import scipy.integrate as integrate
import torch
import tqdm
from .Probe import wavev, relativistic_mass_correction
from .utils.numpy_utils import fourier_shift
from .py_multislice import multislice, tqdm_handler
from .utils.torch_utils import (
    amplitude,
    ensure_torch_array,
    fourier_shift_torch,
    get_device,
)
<<<<<<< HEAD
import pyms
=======
from pyms import atomic_symbol
>>>>>>> f859c167

# List of letters for each orbital, used to convert between orbital angular
# momentum quantum number ell and letter
orbitals = ["s", "p", "d", "f"]

# Bohr radius in Angstrom
a0 = 5.29177210903e-1

# Rydberg energy in electron volts
Ry = 13.605693122994


def get_q_numbers_for_transition(ell, order=1):
    """
    Calculate set of quantum numbers for excited states.

    For ionization from bound quantum number l, calculate all excited
    state quantum numbers ml, lprime, and mlprime needed to calculate all
    atomic transitions.

    Parameters
    ----------
    ell : int
        Target orbital angular momentum quantum number
    order : int, optional
        Largest change in orbital angular momentum quantum number, order = 1
        gives all dipole terms, order = 2 gives all quadropole terms etc.

    Returns
    -------
    qnumbers : list of lists
        List containing quantum numbers of possible excited states. For each
        excited state the list contains quantum numbers [lprime,mlprime,ml]
    """
    # Get projection quantum numbers
    mls = np.arange(-ell, ell + 1)
    qnumbers = []
    minlprime = max(ell - order, 0)
    for lprime in np.arange(minlprime, ell + order + 1):
        for mlprime in np.arange(-lprime, lprime + 1):
            for ml in mls:
                qnumbers.append([lprime, mlprime, ml])
    return qnumbers


def get_transitions(Z, n, ell, epsilon, eV, gridshape, gridsize, order=1, contr=0.95):
    """
    Calculate all ionization transition potentials for a particular target orbital.

    Parameters
    ----------
    Z : int
        Target atomic number
    n : int
        Target orbital principle quantum number
    ell : int
        Target orbital angular momentum quantum number
    epsilon : Optional
        Energy of continuum wavefunction, ie energy above ionization threshold
    eV : float
        Probe energy in electron volts
    gridshape : (2,) array_like
        Pixel size of the simulation grid
    gridsize : (2,) array_like
        The real space size of the simulation grid in Angstrom
    order : int,optional
        Largest change in orbital angular momentum quantum number, order = 1
        gives all dipole terms, order = 2 gives all quadropole terms etc.
    contr : float,optional
        threshold for rejection of ionization transition potential, eg. if
        contr == 0.95 an individual transition is rejected if it would
        contribute less than 5 % to the total signal
    """
    # Get orbital configuration in bound state
    orbital_configuration = full_orbital_filling(Z)

    # Free configuration is the bound orbital with one less electron, find this
    # orbital in the string and parse its current filling
    target_orbital_string = str(n) + orbitals[ell]
    current_filling = int(
        re.search(target_orbital_string + "([0-9]+)", orbital_configuration).group(1)
    )

    # Subtract one electron to get the new filling
    new_filling = current_filling - 1

    # Update the orbital configuration string to create the new orbital filling
    new_orbital_string = target_orbital_string + str(new_filling)
    target_orbital_string = target_orbital_string + str(current_filling)
    excited_configuration = orbital_configuration.replace(
        target_orbital_string, new_orbital_string
    )

    # Now generate the bound_orbital object using pfac
    bound_orbital = orbital(Z, orbital_configuration, n, ell, target_orbital_string)

    qnumberset = get_q_numbers_for_transition(bound_orbital.ell, order)

    transition_potentials = []

    # Loop over all excited states of interest
    for qnumbers in tqdm.tqdm(qnumberset, desc="Calculating transition potentials"):
        lprime, mlprime, ml = qnumbers

        # Generate orbital for excited state using pfac
        excited_state = orbital(
            bound_orbital.Z, excited_configuration, 0, lprime, epsilon, target_orbital_string
        )

        # Calculate transition potential for this escited state
        Hn0 = transition_potential(
            bound_orbital, excited_state, gridshape, gridsize, ml, mlprime, eV
        )

        transition_potentials.append(Hn0)

    tot = np.sum(np.square(np.abs(transition_potentials)))

    # Reject orbitals which fall below the user-supplied threshold
    return np.stack(
        [
            Hn0
            for Hn0 in transition_potentials
            if np.sum(np.abs(Hn0) ** 2) / tot > 1 - contr
        ]
    )


class orbital:
    """
    A class for storing the results of a fac atomic structure calculation.

    When initialized this class will calculate the wave function of a bound
    electron using the flexible atomic code (fac) atomic structure code and
    store the necessary information about the radial electron wave function.
    """

    def __init__(self, Z: int, config: str, n: int, ell: int, epsilon=1, target_orbital_string=None):
        """
        Initialize the orbital class and return an orbital object.

        Parameters
        ----------
        Z : int
            Atomic number
        config : str
            String describing configuration of atom ie:
            carbon (C): config = '1s2 2s2 2p2'
        n : int
            Principal quantum number of orbital, for continuum wavefunctions
            pass n=0
        ell : int
            Orbital angular momentum quantum number of orbital
        epsilon : Optional, float
            Energy of continuum wavefunction in eV (only matters if n == 0)
        """
        # Load arguments into orbital object
        self.Z = Z
        self.config = config
        self.n = n
        self.ell = ell
        assert ell > -1, (
            "Angular momentum quantum number ell = " + str(ell) + ". Must be > 0"
        )
        if self.n == 0:
            assert epsilon > 0, "Energy of continuum electron must be > 0"
            self.epsilon = epsilon

        try:
            import pfac.fac
            self.from_pfac(Z, config, n, ell, epsilon)
            self.ref = 'pfac'
        except ImportError:
            self.from_orb(Z, config, n, ell, epsilon, target_orbital_string)
            self.ref = 'orb'

    def from_orb(self, Z, config, n, ell, epsilon, target_orbital_string):
        f = open(f'orb files/{atomic_symbol[Z]}_{target_orbital_string}.orb', 'r')

        ionization_energy_thres = float(f.readline())   # Ionization Threshold Energy
        J = int(f.readline())                           # Angular momentum of bound state

        # Read in bound wvfn
        N = 2_000 # Length of sequence
        Pnl = np.zeros(N)
        for i in range(0, N):
            Pnl[i] = f.readline()

        from scipy.interpolate import interp1d
        if n > 0:
            # bound wvfn
            self.r = np.array(range(2_000))*0.0015
            self.__wfn = interp1d(self.r, Pnl, 'quadratic', fill_value=0, bounds_error=False)
        else:
            # continuum wvfn
            lpr = ell
            self.r = np.array(range(20_000))*0.0015
            # Read in potentials
            N = 10_000 # Length of sequence
            V = np.zeros(N)
            for i in range(0, N):
                V[i] = f.readline()
            V = np.array(V)

            # continuum wvfn
            eps=epsilon/13.6
            N = 20_000
            V_ext = np.empty(N)
            V_ext[0:10_000] = V

            h = 0.0015
            # remainder of potential away from atom
            V_ext[10_000:] = -2 / np.linspace(10_001, N, 10_000) / h
            g = lambda n: -lpr*(lpr+1)/((n*h)**2) - V_ext[n] + eps

            P = np.empty(N)
            P[0] = 0
            P[1] = h**(lpr+1)

            h212 = h**2 / 12
            P[2] = 2*P[1]*(1-5*h212*g(1))
            P[2] /= 1+h212*g(2)
            for nn in range(3,N):
                P[nn] = 2*P[nn-1]*(1-5*h212*g(nn-1)) - P[nn-2]*(1+h212*g(nn-2))
                P[nn] /= (1+h212*g(nn))

            # normalization
            r0 = self.r[np.argmax(P)]
            A = 1-(1/(2*eps*r0))*(1-5/(4*eps*r0)-lpr*(lpr+1)/(2*r0))
            norm = A/(np.max(P)*np.sqrt(np.pi)*(eps)**.25)

            P_orb = P*norm

            """
            Since continuum wvfn is periodic far from the atom we can extrapolate
            by sampling from a cosine.
            """
            self.P_orb_inside = interp1d(self.r, P_orb, 'quadratic')



            def fit_sin(tt, yy):
                '''Fit sin to the input time sequence, and return fitting parameters "amp", "omega", "phase", "offset", "freq", "period" and "fitfunc"'''
                tt = np.array(tt)
                yy = np.array(yy)
                ff = np.fft.fftfreq(len(tt), (tt[1]-tt[0]))   # assume uniform spacing
                Fyy = abs(np.fft.fft(yy))
                guess_freq = abs(ff[np.argmax(Fyy[1:])+1])   # excluding the zero frequency "peak", which is related to offset
                guess_amp = np.std(yy) * 2.**0.5
                guess_offset = np.mean(yy)
                guess = np.array([guess_amp, 2.*np.pi*guess_freq, 0., guess_offset])

                def sinfunc(t, A, w, p, c):  return A * np.sin(w*t + p) + c
                import numpy, scipy.optimize
                popt, pcov = scipy.optimize.curve_fit(sinfunc, tt, yy, p0=guess)
                A, w, p, c = popt
                return lambda t: sinfunc(t, A, w, p, c)

            self.P_orb_outside  = fit_sin(self.r[int(len(self.r)/2):], P_orb[int(len(self.r)/2):])
           
            # def P_orb_outside(r):


            #     return r*0
            # self.P_orb_outside = P_orb_outside

            def wvfn(r):
                # evaluates wvfn in interpolated and extrapolated regions
                mask_out = r > np.max(self.r)   # all points outside interpolation region
                mask_in = r <= np.max(self.r)
                r_outside = r[mask_out]
                r_inside = r[mask_in]

                P_inside = self.P_orb_inside(r_inside)
                P_outside = self.P_orb_outside(r_outside)

                s = np.empty(len(r))
                s[mask_in] = P_inside
                s[mask_out] = P_outside

                return s
            
            self.__wfn = wvfn

    def from_pfac(self, Z, config, n, ell, epsilon):
        # Use pfac (Python flexible atomic code) interface to
        # communicate with underlying fac code
        import pfac.fac

        # Get atom
        pfac.fac.SetAtom(pfac.fac.ATOMICSYMBOL[Z])
        if n == 0:
            configstring = pfac.fac.ATOMICSYMBOL[Z] + "ex"
        else:
            configstring = pfac.fac.ATOMICSYMBOL[Z] + "bound"
        # Set up configuration
        pfac.fac.Config(configstring, config)
        # Optimize atomic energy levels
        pfac.fac.ConfigEnergy(0)
        # Optimize radial wave functions
        pfac.fac.OptimizeRadial(configstring)
        # Optimize energy levels
        pfac.fac.ConfigEnergy(1)

        # Orbital title
        if n > 0:
            # Bound wave function case
            angmom = ["s", "p", "d", "f"][ell]
            # Title in the format "Ag 1s", "O 2s" etc..
            self.title = "{0} {1}{2}".format(pfac.fac.ATOMICSYMBOL[Z], n, angmom)
        else:
            # Continuum wave function case
            # Title in the format "Ag e = 10 eV l'=2" etc..
            self.title = "{0} e = {1} l' = {2}".format(
                pfac.fac.ATOMICSYMBOL[Z], epsilon, ell
            )

        # Calculate relativstic quantum number from
        # non-relativistic input
        kappa = -1 - ell

        # Output desired wave function from table
        pfac.fac.WaveFuncTable("orbital.txt", n, kappa, epsilon)

        # Clear table
        # ClearOrbitalTable ()
        pfac.fac.Reinit(config=1)

        with open("orbital.txt", "r") as content_file:
            content = content_file.read()

        self.ilast = int(re.search("ilast\\s+=\\s+([0-9]+)", content).group(1))
        self.energy = float(re.search("energy\\s+=\\s+([^\\n]+)\\n", content).group(1))
        # Load information into table
        table = np.loadtxt("orbital.txt", skiprows=15)

        # Load radial grid (in atomic units)
        self.r = table[:, 1]

        # Load large component of wave function
        self.wfn_table = table[: self.ilast, 4]

        from scipy.interpolate import interp1d

        if self.n == 0:
            # If continuum wave function also change normalization units from
            # 1/sqrt(k) in atomic units to units of 1/sqrt(Angstrom eV)
            # Hartree atomic energy unit in eV
            Eh = 27.211386245988
            # Fine structure constant
            alpha = 7.2973525693e-3
            # Convert energy to Hartree units
            eH = epsilon / Eh
            # wavenumber in atomic units
            ke = np.sqrt(2 * eH * (1 + alpha ** 2 * eH / 2))
            # Normalization used in flexible atomic code
            facnorm = 1 / np.sqrt(ke)
            # Desired normalization from Manson 1972
            norm = 1 / np.sqrt(np.pi) / (epsilon / Ry) ** 0.25

            # If continuum wave function load phase-amplitude solution
            self.__amplitude = interp1d(
                table[self.ilast - 1 :, 1],
                table[self.ilast - 1 :, 2] / facnorm * norm,
                fill_value=0,
            )
            self.__phase = interp1d(
                table[self.ilast - 1 :, 1], table[self.ilast - 1 :, 3], fill_value=0
            )
            self.wfn_table *= norm / facnorm

        # For bound wave functions we simply interpolate the
        # tabulated values of a0 the wavefunction
        # *2
        self.__wfn = interp1d(
            table[: self.ilast, 1], table[: self.ilast, 4], kind="cubic", fill_value=0
        )

    def __call__(self, r):
        """Evaluate radial wavefunction on grid r from tabulated values."""
        if self.ref == 'orb':
            return self.__wfn(r)

        is_arr = isinstance(r, np.ndarray)

        if is_arr:
            r_ = r
        else:
            r_ = np.asarray([r])

        # Initialize output array
        wvfn = np.zeros(r_.shape, dtype=pyms._float)

        # Region I and II refer to the two solution regions used in the
        # Flexible Atomic Code for continuum wave functions. Region I
        # (close to the nucleus) is where the radial Dirac equation is
        # solved with a numerical integration using the Numerov algorithm.
        # In Region II, a phase-amplitude solution is used.

        # For bound wave functions, or for r in region I for
        # a continuum wave function we simply interpolate the
        # tabulated values of the wavefunction
        mask = np.logical_and(self.r[0] <= r_, r_ < self.r[self.ilast - 1])
        wvfn[mask] = self.__wfn(r_[mask])

        # For bound atomic wave functions our work here is done...
        if self.n > 0:
            return wvfn

        # For a continuum wave function inbetween region I and II
        # interpolate between the regions
        mask = np.logical_and(
            r_ >= self.r[self.ilast - 1], r_ <= self.r[self.ilast + 1]
        )
        if np.any(mask):
            r1 = self.r[self.ilast - 1]
            r2 = self.r[self.ilast + 1]
            # Phase amplitude
            PA = self.__amplitude(r2) * np.sin(self.__phase(r2))
            # Tabulated
            TB = self.__wfn(r1)
            wvfn[mask] = (PA - TB) / (r2 - r1) * (r_[mask] - r1) + TB

        # For a continuum wave function and r in region II
        # interpolate amplitude and phase
        # wvfn[:] = 0.0
        mask = r_ > self.r[self.ilast + 1]
        wvfn[mask] = self.__amplitude(r_[mask]) * np.sin(self.__phase(r_[mask]))
        if is_arr:
            return wvfn
        else:
            return wvfn[0]


    def plot(self, grid=None, show=True, ylim=None, fig=None, plotkwargs={}):
        """Plot wavefunction at positions given by grid r in Bohr radii."""
        if fig is None:
            fig, ax = plt.subplots(figsize=(4, 4))
        else:
            ax = fig.get_axes()[0]
        if grid is None:
            rmax = max(2.0, self.r[self.ilast - 1])
            grid = np.linspace(0.0, rmax, num=50)

        wavefunction = self(grid)
        ax.plot(grid, wavefunction, **plotkwargs, label=self.title)
        # ax.set_title(self.title)
        if ylim is None:
            ylim_ = [1.2 * np.amin(wavefunction), 1.2 * np.amax(wavefunction)]
        else:
            ylim_ = ylim
        ax.set_ylim(ylim_)
        ax.set_xlim([np.amin(grid), np.amax(grid)])
        ax.set_xlabel("r (a.u.)")
        ax.set_ylabel("$P_{nl}(r)$")
        if show:
            plt.show(block=True)
        return fig


def transition_potential(
    orb1,
    orb2,
    gridshape,
    gridsize,
    ml,
    mlprime,
    eV,
    bandwidth_limiting=2.0 / 3,
    qspace=False,
    orbital_filling_factor=True,
):
    """
    Calculate an ionization transition potential.

    Evaluate an inelastic transition potential for excitation of an electron
    from orbital orb1 to orbital orb2 on grid with shape gridshape and real space
    dimensions in Angstrom given by gridsize

    Parameters
    ----------
    orb1 : class pyms.Ionization.orbital
        The bound state orbital object
    orb2 : class pyms.Ionization.orbital
        The excited state orbital object
    gridshape : (2,) array_like
        Pixel size of the simulation grid
    gridsize : (2,) array_like
        The real space size of the simulation grid in Angstrom
    ml : int
        The angular angular momentum projection quantum number of the bound
        state
    mlprime : int
        The angular angular momentum projection quantum number of the excited
        state
    eV : float
        The energy of the probe electron
    bandwidth_limiting : float, optional
        The band-width limiting as a fraction of the grid of the excitation
    qspace : bool, optional
        If qspace = True return the ionization transition potential in reciprocal
        space
    orbital_filling_factor : bool, optional
        If True (default) multiply by sqrt(2*(`orb1.l` + 1)) to account for the
        number of electrons that sit in the ground state before ionization.
    """
    # Calculate energy loss
    deltaE = orb1.energy - orb2.energy
    # Calculate wave number in inverse Angstrom of incident and scattered
    # electrons
    k0 = wavev(eV)
    kn = wavev(eV + deltaE)

    # Minimum momentum transfer at this energy loss
    qz = k0 - kn

    # Get grid dimensions in reciprocal space in units of inverse Bohr radii
    # (to match atomic wave function output from the Flexible Atomic Code)
    qq = [gridshape[i] / gridsize[i] for i in range(2)]
    deltaq = [1 / gridsize[i] for i in range(2)]
    qgrid = [np.fft.fftfreq(gridshape[1]) * qq[0], np.fft.fftfreq(gridshape[0]) * qq[1]]

    # Transverse momentum transfer
    qt = np.sqrt(qgrid[0][:, np.newaxis] ** 2 + qgrid[1][np.newaxis, :] ** 2)
    # Amplitude of momentum transfer at each gridpoint
    qabs = np.sqrt(qt ** 2 + qz ** 2)
    # Polar angle of momentum transfer
    qtheta = np.pi - np.arctan(qt / qz)

    # Azimuth angle of momentum transfer
    qphi = np.arctan2(qgrid[1][np.newaxis, :], qgrid[0][:, np.newaxis])

    # Maximum coordinate at which transition potential will be evaluated
    if bandwidth_limiting is not None:
        qmax = np.amax(qabs) * bandwidth_limiting
    else:
        qmax = np.amax(qabs)

    # Initialize output array
    Hn0 = np.zeros(gridshape, dtype=complex)

    # Get spherical Bessel functions, spherical harmonics and Wigner 3j symbols
    from scipy.special import spherical_jn, sph_harm
    from sympy.physics.wigner import wigner_3j

    # Get interpolation function from scipy
    from scipy.interpolate import interp1d

    # Get angular momentum quantum numbers for both states
    ell = int(orb1.ell)
    lprime = int(orb2.ell)

    # Check that ml and mlprime, the projection quantum numbers for the bound
    # and free states, are sensible
    #  see http://mathworld.wolfram.com/Wigner3j-Symbol.html)
    if np.abs(ml) > ell:
        return Hn0
    if np.abs(mlprime) > lprime:
        return Hn0

    def ovlap(q, lprimeprime):
        """Overlap jn weighted integral of orbital wave functions."""
        # Function currently written assuming at least one of the
        # orbitals is bound
        # Find maximum radial coordinate
        rmax = 0
        if orb1.n > 0:
            rmax = orb1.r[orb1.ilast - 1]
        if orb2.n > 0:
            rmax = max(rmax, orb2.r[orb2.ilast - 1])

        # The following ensures that q can be passed as a single value or
        # as an array
        is_arr = isinstance(q, np.ndarray)
        if is_arr:
            q_ = q
        else:
            q_ = np.asarray([q])

        # Initialize output array
        jq = np.zeros_like(q_)

        for iQ, Q in enumerate(np.ravel(q_)):
            # Redefine kernel for this value of q, factor of a0 converts q from
            # units of inverse Angstrom to inverse Bohr radii,
            grid = 2 * np.pi * Q * a0
            overlap_kernel = (
                lambda x: orb1(x) * spherical_jn(lprimeprime, grid * x) * orb2(x)
            )
            jq[iQ] = integrate.quad(overlap_kernel, 0, rmax)[0]

        # Bound wave function was in units of 1/sqrt(bohr-radii) and excited
        # wave function was in units of 1/sqrt(bohr-radii Rydbergs) integration
        # was performed in borh-radii units so result is 1/sqrt(Rydbergs)
        return jq

    # Mesh to calculate overlap integrals on and then interpolate
    # from
    qmesh = np.arange(0, qmax * 1.05, min(deltaq))

    # Only evaluate transition potential within the multislice
    # bandwidth limit
    qmask = qabs <= qmax

    # The triangle inequality for the Wigner 3j symbols mean that result is
    # only non-zero for certain values of lprimeprime:
    # |l-lprime|<=lprimeprime<=|l+lprime|
    lprimeprimes = np.arange(
        np.abs(ell - lprime), np.abs(ell + lprime) + 1, dtype=pyms._int
    )
    if lprimeprimes.shape[0] < 1:
        return None

    for lprimeprime in lprimeprimes:
        jq = None
        # Set of projection quantum numbers
        mlprimeprimes = np.arange(-lprimeprime, lprimeprime + 1, dtype=pyms._int)

        # Non mlprimeprime dependent part of prefactor from Eq (13) from
        # Dwyer Ultramicroscopy 104 (2005) 141-151
        prefactor1 = (
            np.sqrt(4 * np.pi)
            * ((-1j) ** lprimeprime)
            * np.sqrt((2 * lprime + 1) * (2 * lprimeprime + 1) * (2 * ell + 1))
        )
        for mlprimeprime in mlprimeprimes:
            # Check second selection rule
            # (http://mathworld.wolfram.com/Wigner3j-Symbol.html)
            if ml - mlprime - mlprimeprime != 0:
                continue
            # Evaluate Eq (14) from Dwyer Ultramicroscopy 104 (2005) 141-151
            prefactor2 = (
                (-1.0) ** (mlprime + mlprimeprime)
                * pyms._float(wigner_3j(lprime, lprimeprime, ell, 0, 0, 0))
                * pyms._float(
                    wigner_3j(lprime, lprimeprime, ell, -mlprime, -mlprimeprime, ml)
                )
            )

            if np.abs(prefactor2) > 1e-12:
                # Set up interpolation of overlap integral function in Eq (13)
                # from Dwyer Ultramicroscopy 104 (2005) 141-151
                # Checking if None ensures that jq is only evaluated if actually
                # needed for each lprimeprime
                if jq is None:
                    jq = interp1d(qmesh, ovlap(qmesh, lprimeprime))(qabs[qmask])

                Ylm = sph_harm(mlprimeprime, lprimeprime, qphi[qmask], qtheta[qmask])

                # Evaluate Eq (13) from Dwyer Ultramicroscopy 104 (2005) 141-151
                Hn0[qmask] += prefactor1 * prefactor2 * jq * Ylm

    # Need to multiply by area of k-space pixel (1/gridsize) and multiply by
    # pixels to get correct units from inverse Fourier transform (since an
    # inverse Fourier transform implicitly divides by gridshape)
    Hn0 *= np.prod(gridshape) / np.prod(gridsize)

    # Multiply by orbital filling
    if orbital_filling_factor:
        Hn0 *= np.sqrt(4 * ell + 2)

    # Apply constants:
    # sqrt(Rdyberg) to convert to 1/sqrt(eV) units
    # 1 / (2 pi**2 a0 kn) as as per paper
    # Relativistic mass correction to go from a0 to relativistically corrected a0*
    # divide by q**2
    Hn0 *= relativistic_mass_correction(eV) / (
        2 * a0 * np.pi ** 2 * np.sqrt(Ry) * kn * qabs ** 2
    )

    # Return result of Eq. (10) from Dwyer Ultramicroscopy 104 (2005) 141-151
    # in real space
    if qspace:
        return Hn0
    return np.fft.ifft2(Hn0)


def transition_potential_multislice(
    probes,
    nslices,
    subslices,
    propagators,
    transmission_functions,
    ionization_potentials,
    ionization_sites,
    tiling=[1, 1],
    device_type=None,
    seed=None,
    return_numpy=True,
    qspace_in=False,
    qspace_out=True,
    posn=None,
    image_CTF=None,
    threshold=1e-4,
    showProgress=True,
    tqposition=0,
):
    """
    Perform a multislice calculation with a transition potential for ionization.

    Parameters
    ----------
    probes : (nprobes,Y,X) complex array_like
        Electron wave functions for a set of input probes
    nslices : int, array_like
        The number of slices (iterations) to perform multislice over
    propagators : (nsubslice,Y,X) complex array_like
        Fresnel free space operators required for the multislice algorithm.
    transmission_functions : (nT,nslices,Y,X) array_like
        Multislice transmission functions
    ionization_potentials : (nstates,Y,X,2)
        Multislice ionization transition potentials
    ionization_sites : (ntargets,3)
        Fractional coordinates of all target atoms for ionization in the cell.
    tiling : (2,) array_like, optional
        Tiling of the unit-cell for multislice
    device_type : torch.device, optional
        torch.device object which will determine which device (CPU or GPU) the
        calculations will run on
    seed : int
        Seed for random number generator for generating transmission functions
        and frozen phonon passes. Useful for testing purposes
    return_numpy : bool, optional
        Calculations are performed on pytorch tensors for speed, however numpy
        arrays are more convenient for processing. This input allows the
        user to control how the output is returned
    qspace_in : bool, optional
        If True the routine assumes that all probes are passed in reciprocal
        space
    qspace_out : optional
        Does nothing, purely there to match the calling signature of the STEM
        function.
    posn : optional
        Does nothing, purely there to match the calling signature of the STEM
        function.
    tqposition : int,optional
        Used to correctly nest progress bars
    """
    tdisable, tqdm = tqdm_handler(showProgress)

    device = get_device(device_type)
    # Number of subslices
    nsubslices = len(subslices)

    # Get grid shape
    gridshape = np.asarray(transmission_functions.size())[[-2,-1]]

    # Total number of slices in multislice
    niterations = nslices * nsubslices

    # Ensure pytorch arrays
    transmission_functions = ensure_torch_array(transmission_functions)

    dtype = transmission_functions.dtype
    ionization_potentials = ensure_torch_array(
        ionization_potentials, dtype=dtype, device=device
    )

    if image_CTF is not None:
        image_CTF = ensure_torch_array(image_CTF, dtype=dtype, device=device)
    propagators = ensure_torch_array(propagators, dtype=dtype, device=device)
    probes = ensure_torch_array(probes, dtype=dtype, device=device)

    if len(probes.shape) < 4:
        probes = probes.view((1, *probes.shape))

    # If Fourier space probes are passed, inverse Fourier transform them
    if qspace_in:
        probes = torch.fft.ifft2(probes)

    # Calculate thresholds below which an ionization will not be included in
    # the simulation.
    if threshold is not None:
        trigger = np.zeros(ionization_potentials.shape[0])
        for i, ionization_potential in enumerate(ionization_potentials):
            trigger[i] = threshold * torch.sum(amplitude(ionization_potential))

    # Ionization potentials must be in reciprocal space
    ionization_potentials = torch.fft.fft2(ionization_potentials)

    # Output array
    from .utils.torch_utils import size_of_bandwidth_limited_array

    nprobes = probes.size(0)
    if image_CTF is None:
        output = torch.zeros(nprobes, *gridshape, device=device, dtype=dtype)
    else:
        output = torch.zeros(image_CTF.shape[0], *gridshape, device=device, dtype=dtype)

    # Loop over slices of specimens
    for i in tqdm(
        range(niterations), desc="Slice", disable=not showProgress, position=tqposition
    ):

        subslice = i % nsubslices

        # Find inelastic transitions within this slice
        zmin = 0 if subslice == 0 else subslices[subslice - 1]
        atoms_in_slice = np.nonzero(
            (ionization_sites[:, 2] % 1.0 >= zmin)
            & (ionization_sites[:, 2] % 1.0 < subslices[subslice])
        )

        # Loop over inelastic transitions within the slice
        for atom in atoms_in_slice[
            0
        ]:  # , desc="Atoms in slice", disable=not showProgress,position=tqposition+1):

            for j, ionization_potential in enumerate(ionization_potentials):

                # Calculate inelastically scattered wave for ionization transition
                # potential shifted to position of slice
                p_ = (
                    torch.from_numpy(ionization_sites[atom, :2] * gridshape)
                    .type(dtype)
                    .to(device)
                )

                Hn0 = fourier_shift_torch(ionization_potential, p_, qspace_in=True)
                psi_n = Hn0 * probes

                # Only propagate this wave to the exit surface if it is deemed
                # to contribute significantly (above a user-determined threshold)
                # to the image. Pass threshold = None to disable this feature
                if threshold is not None:
                    if torch.sum(amplitude(psi_n)) < trigger[j]:
                        continue

                # Propagate to exit surface
                psi_n = multislice(
                    psi_n,
                    np.arange(i, niterations),
                    propagators,
                    transmission_functions,
                    tiling=tiling,
                    qspace_out=True,
                    subslicing=True,
                    return_numpy=False,
                    output_to_bandwidth_limit=False,
                )

                # Perform imaging if requested, otherwise just accumulate diffraction
                # pattern
                if image_CTF is None:
                    output += amplitude(psi_n)
                else:
                    output += amplitude(torch.fft.ifft2(psi_n * image_CTF))

        # Propagate probe one slice
        if i < niterations - 1:
            probes = multislice(
                probes,
                [i + 1],
                propagators,
                transmission_functions,
                return_numpy=False,
                output_to_bandwidth_limit=False,
            )

    if return_numpy:
        return output.cpu().numpy()
    return output


def tile_out_ionization_image(image, tiling):
    """
    Tile out a ionization based image.

    To save time, only ionizations in a single repeat unit cell are simulated.
    This routine tiles out the result from this unit cell to all other unit
    cells
    """
    tiled_image = np.zeros_like(image)
    for y in range(tiling[0]):
        for x in range(tiling[1]):
            tiled_image += fourier_shift(
                image, [y / tiling[0], x / tiling[1]], pixel_units=False
            )
    return tiled_image


def valence_orbitals(Z):
    """Return the valence orbital filling for an atom with atomic number Z."""
    if Z < 3:
        return "1s" + str(Z)
    elif Z < 5:
        return "2s" + str(Z - 2)
    elif Z < 11:
        return "2s2 2p" + str(Z - 4)
    elif Z < 13:
        return "3s" + str(Z - 10)
    elif Z < 19:
        return "3s2 3p" + str(Z - 12)
    elif Z < 21:
        return "4s" + str(Z - 18)
    elif Z == 24:
        return "3d5 4s1"
    elif Z == 29:
        return "3d10 4s1"
    elif Z < 31:
        return "3d" + str(Z - 20) + " 4s2"
    elif Z < 37:
        return "3d10 4s2 4p" + str(Z - 30)
    elif Z < 39:
        return "5s" + str(Z - 36)
    elif Z == 41:
        return "4d4 5s1"
    elif Z == 42:
        return "4d5 5s1"
    elif Z == 44:
        return "4d7 5s1"
    elif Z == 45:
        return "4d8 5s1"
    elif Z == 46:
        return "4d10"
    elif Z == 47:
        return "4d10 5s1"
    elif Z < 49:
        return "4d" + str(Z - 38) + " 5s2"
    elif Z < 55:
        return "4d10 5s2 5p" + str(Z - 48)
    elif Z < 57:
        return "6s" + str(Z - 54)
    elif Z == 57:
        return "5d1 6s2"
    elif Z == 58:
        return "4f1 5d1 6s2"
    elif Z == 64:
        return "4f7 5d1 6s2"
    elif Z < 71:
        return "4f" + str(Z - 56) + " 6s2"
    # Filling for Pt and Au
    elif any([Z == 78, Z == 79]):
        return "4f14 5d" + str(Z - 69) + " 6s1"
    elif Z < 81:
        return "4f14 5d" + str(Z - 70) + " 6s2"
    elif Z < 87:
        return "4f14 5d10 6s2 6p" + str(Z - 80)
    elif Z < 89:
        return "7s" + str(Z - 86)
    # Filling for Ac and Th
    elif Z in [89, 90]:
        return "7s2 6d" + str(Z - 88)
    # Filling for Pa, U, Np and Cm
    elif Z in [91, 92, 93, 96]:
        return "7s2 5f" + str(Z - 89) + " 6d1"
    elif Z < 103:
        return "7s2 5f" + str(Z - 88)
    else:
        return None


def noble_gas_filling(Z):
    """
    Return the noble gas filling for an atom with atomic number Z.

    This is the configuration of the non-valence "core" shell electrons.
    """
    if Z < 2:
        return ""
    orb = "1s2 "
    if Z < 10:
        return orb
    orb += "2s2 2p6 "
    if Z < 18:
        return orb
    orb += "3s2 3p6 "
    if Z < 36:
        return orb
    orb += "4s2 3d10 4p6 "
    if Z < 54:
        return orb
    orb += "5s2 4d10 5p6 "
    if Z < 71:
        return orb
    return None


def full_orbital_filling(Z):
    """
    Return the full orbital filling for an atom with atomic number Z.

    Parameters
    ----------
    Z : int
        Atomic number of interest

    Returns
    -------
    filling : str
        A string describing the orbitals and number of electrons occupying that
        orbital.

    Examples
    --------
    Ground state for oxygen:
    >>> pyms.full_orbital_filling(8)
    '1s2 2s2 2p4'
    """
    return noble_gas_filling(Z) + valence_orbitals(Z)


if __name__ == "__main__":
    pass<|MERGE_RESOLUTION|>--- conflicted
+++ resolved
@@ -26,11 +26,9 @@
     fourier_shift_torch,
     get_device,
 )
-<<<<<<< HEAD
+
 import pyms
-=======
 from pyms import atomic_symbol
->>>>>>> f859c167
 
 # List of letters for each orbital, used to convert between orbital angular
 # momentum quantum number ell and letter
