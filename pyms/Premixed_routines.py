--- conflicted
+++ resolved
@@ -632,13 +632,8 @@
         Number of independent multislice transmission functions generated and
         then selected from in the frozen phonon algorithm
     contr : float, optional
-<<<<<<< HEAD
         A threshold for inclusion of ionization transitions within the
         calculation, if contr = 1.0 all ionization transitions will be inlcuded
-=======
-        A threshhold for inclusion of ionization transitions within the
-        calculation, if contr = 1.0 all ionization transitions will be included
->>>>>>> ad5179a5
         in the simulation otherwise only the transitions that make up a
         fraction equal to contr of the total ionization transitions will be
         included
@@ -1086,13 +1081,8 @@
     nfph : int, optional
         Number of frozen phonon iterations.
     contr : float, optional
-<<<<<<< HEAD
         A threshold for inclusion of ionization transitions within the
         calculation, if contr = 1.0 all ionization transitions will be inlcuded
-=======
-        A threshhold for inclusion of ionization transitions within the
-        calculation, if contr = 1.0 all ionization transitions will be included
->>>>>>> ad5179a5
         in the simulation otherwise only the transitions that make up a
         fraction equal to contr of the total ionization transitions will be
         included
@@ -1641,13 +1631,8 @@
         Number of independent multislice transmission functions generated and
         then selected from in the frozen phonon algorithm
     contr : float, optional
-<<<<<<< HEAD
         A threshold for inclusion of ionization transitions within the
         calculation, if contr = 1.0 all ionization transitions will be inlcuded
-=======
-        A threshhold for inclusion of ionization transitions within the
-        calculation, if contr = 1.0 all ionization transitions will be included
->>>>>>> ad5179a5
         in the simulation otherwise only the transitions that make up a
         fraction equal to contr of the total ionization transitions will be
         included
@@ -2128,13 +2113,8 @@
         for scanning transmission electron microscopy." Advanced structural
         and chemical imaging 3.1 (2017): 13 for details on this.
     contr : float, optional
-<<<<<<< HEAD
         A threshold for inclusion of ionization transitions within the
         calculation, if contr = 1.0 all ionization transitions will be inlcuded
-=======
-        A threshhold for inclusion of ionization transitions within the
-        calculation, if contr = 1.0 all ionization transitions will be included
->>>>>>> ad5179a5
         in the simulation otherwise only the transitions that make up a
         fraction equal to contr of the total ionization transitions will be
         included
